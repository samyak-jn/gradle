/*
 * Copyright 2011 the original author or authors.
 *
 * Licensed under the Apache License, Version 2.0 (the "License");
 * you may not use this file except in compliance with the License.
 * You may obtain a copy of the License at
 *
 *      http://www.apache.org/licenses/LICENSE-2.0
 *
 * Unless required by applicable law or agreed to in writing, software
 * distributed under the License is distributed on an "AS IS" BASIS,
 * WITHOUT WARRANTIES OR CONDITIONS OF ANY KIND, either express or implied.
 * See the License for the specific language governing permissions and
 * limitations under the License.
 */
package org.gradle.api.plugins.quality

import org.gradle.api.Project
<<<<<<< HEAD
import org.gradle.api.plugins.ReportingBasePlugin
=======
import org.gradle.api.plugins.JavaBasePlugin
>>>>>>> 1220063b
import org.gradle.api.tasks.SourceSet
import org.gradle.util.HelperUtil
import spock.lang.Specification
import static org.gradle.util.Matchers.dependsOn
import static org.hamcrest.Matchers.*
import static spock.util.matcher.HamcrestSupport.that
<<<<<<< HEAD
import org.gradle.api.plugins.JavaBasePlugin
=======
>>>>>>> 1220063b

class CheckstylePluginTest extends Specification {
    Project project = HelperUtil.createRootProject()

    def setup() {
        project.plugins.apply(CheckstylePlugin)
    }

    def "applies reporting-base plugin"() {
        expect:
        project.plugins.hasPlugin(ReportingBasePlugin)
    }
    
    def "configures checkstyle configuration"() {
        def config = project.configurations.findByName("checkstyle")    
        
        expect:
        config != null
        !config.visible
        config.transitive
        config.description == 'The Checkstyle libraries to be used for this project.'
    }
    
    def "configures checkstyle extension"() {
        expect:
        CheckstyleExtension extension = project.extensions.checkstyle
        extension.configFile == project.file("config/checkstyle/checkstyle.xml")
        extension.configProperties == [:]
        extension.reportsDir == project.file("build/reports/checkstyle")
        !extension.ignoreFailures
    }

    def "configures checkstyle task for each source set"() {
        project.plugins.apply(JavaBasePlugin)
        project.sourceSets {
            main
            test
            other
        }

        expect:
        configuresCheckstyleTask("checkstyleMain", project.sourceSets.main)
        configuresCheckstyleTask("checkstyleTest", project.sourceSets.test)
        configuresCheckstyleTask("checkstyleOther", project.sourceSets.other)
    }

    private void configuresCheckstyleTask(String taskName, SourceSet sourceSet) {
        def task = project.tasks.findByName(taskName)
        assert task instanceof Checkstyle
        task.with {
            assert description == "Run Checkstyle analysis for ${sourceSet.name} classes"
            assert checkstyleClasspath == project.configurations["checkstyle"]
            assert classpath == sourceSet.output
            assert configFile == project.file("config/checkstyle/checkstyle.xml")
            assert configProperties == [:]
            assert resultFile == project.file("build/reports/checkstyle/${sourceSet.name}.xml")
            assert ignoreFailures == false
            assert displayViolations == true
        }
    }
    
    def "configures any additional checkstyle tasks"() {
        def task = project.tasks.add("checkstyleCustom", Checkstyle)

        expect:
        task.description == null
        task.source.isEmpty()
        task.checkstyleClasspath == project.configurations.checkstyle
        task.configFile == project.file("config/checkstyle/checkstyle.xml")
        task.configProperties == [:]
        task.resultFile == project.file("build/reports/checkstyle/custom.xml")
        task.ignoreFailures == false
    }

    def "adds checkstyle tasks to check lifecycle task"() {
        project.plugins.apply(JavaBasePlugin)
        project.sourceSets {
            main
            test
            other
        }
        
        expect:
        that(project.tasks['check'], dependsOn(hasItems("checkstyleMain", "checkstyleTest", "checkstyleOther")))
    }
    
    def "can customize settings via extension"() {
        project.plugins.apply(JavaBasePlugin)
        project.sourceSets {
            main
            test
            other
        }
        
        project.checkstyle {
            sourceSets = [project.sourceSets.main]
            configFile = project.file("checkstyle-config")
            configProperties = [foo: "foo"]
            reportsDir = project.file("checkstyle-reports")
            ignoreFailures = true
        }
        
        expect:
        hasCustomizedSettings("checkstyleMain", project.sourceSets.main)
        hasCustomizedSettings("checkstyleTest", project.sourceSets.test)
        hasCustomizedSettings("checkstyleOther", project.sourceSets.other)
        that(project.check, dependsOn(hasItem('checkstyleMain')))
        that(project.check, dependsOn(not(hasItems('checkstyleTest', 'checkstyleOther'))))
    }

    def "can suppress std out display of violations via displayViolations=false"() {
        project.sourceSets {
            main
            test
            other
        }

        project.checkstyle {
            displayViolations = false
        }

        expect:
        def task = project.tasks.findByName("checkstyleMain")
        assert task instanceof Checkstyle
        assert task.displayViolations == false
    }

    private void hasCustomizedSettings(String taskName, SourceSet sourceSet) {
        def task = project.tasks.findByName(taskName)
        assert task instanceof Checkstyle
        task.with {
            assert description == "Run Checkstyle analysis for ${sourceSet.name} classes"
            assert source as List == sourceSet.allJava as List
            assert checkstyleClasspath == project.configurations["checkstyle"]
            assert configFile == project.file("checkstyle-config")
            assert configProperties == [foo: "foo"]
            assert resultFile == project.file("checkstyle-reports/${sourceSet.name}.xml")
            assert ignoreFailures == true
            assert displayViolations == true
        }
    }
    
    def "can customize any additional checkstyle tasks via extension"() {
        def task = project.tasks.add("checkstyleCustom", Checkstyle)
        project.checkstyle {
            configFile = project.file("checkstyle-config")
            configProperties = [foo: "foo"]
            reportsDir = project.file("checkstyle-reports")
            ignoreFailures = true
        }

        expect:
        task.description == null
        task.source.isEmpty()
        task.checkstyleClasspath == project.configurations.checkstyle
        task.configFile == project.file("checkstyle-config")
        task.configProperties == [foo: "foo"]
        task.resultFile == project.file("checkstyle-reports/custom.xml")
        task.ignoreFailures == true
    }
    
}<|MERGE_RESOLUTION|>--- conflicted
+++ resolved
@@ -16,21 +16,14 @@
 package org.gradle.api.plugins.quality
 
 import org.gradle.api.Project
-<<<<<<< HEAD
 import org.gradle.api.plugins.ReportingBasePlugin
-=======
-import org.gradle.api.plugins.JavaBasePlugin
->>>>>>> 1220063b
 import org.gradle.api.tasks.SourceSet
 import org.gradle.util.HelperUtil
 import spock.lang.Specification
 import static org.gradle.util.Matchers.dependsOn
 import static org.hamcrest.Matchers.*
 import static spock.util.matcher.HamcrestSupport.that
-<<<<<<< HEAD
 import org.gradle.api.plugins.JavaBasePlugin
-=======
->>>>>>> 1220063b
 
 class CheckstylePluginTest extends Specification {
     Project project = HelperUtil.createRootProject()
@@ -87,8 +80,8 @@
             assert configFile == project.file("config/checkstyle/checkstyle.xml")
             assert configProperties == [:]
             assert resultFile == project.file("build/reports/checkstyle/${sourceSet.name}.xml")
-            assert ignoreFailures == false
-            assert displayViolations == true
+            assert ignoreFailures
+            assert displayViolations
         }
     }
     
@@ -102,7 +95,7 @@
         task.configFile == project.file("config/checkstyle/checkstyle.xml")
         task.configProperties == [:]
         task.resultFile == project.file("build/reports/checkstyle/custom.xml")
-        task.ignoreFailures == false
+        task.ignoreFailures
     }
 
     def "adds checkstyle tasks to check lifecycle task"() {
@@ -131,6 +124,7 @@
             configProperties = [foo: "foo"]
             reportsDir = project.file("checkstyle-reports")
             ignoreFailures = true
+            displayViolations = true
         }
         
         expect:
@@ -139,23 +133,6 @@
         hasCustomizedSettings("checkstyleOther", project.sourceSets.other)
         that(project.check, dependsOn(hasItem('checkstyleMain')))
         that(project.check, dependsOn(not(hasItems('checkstyleTest', 'checkstyleOther'))))
-    }
-
-    def "can suppress std out display of violations via displayViolations=false"() {
-        project.sourceSets {
-            main
-            test
-            other
-        }
-
-        project.checkstyle {
-            displayViolations = false
-        }
-
-        expect:
-        def task = project.tasks.findByName("checkstyleMain")
-        assert task instanceof Checkstyle
-        assert task.displayViolations == false
     }
 
     private void hasCustomizedSettings(String taskName, SourceSet sourceSet) {
@@ -168,8 +145,8 @@
             assert configFile == project.file("checkstyle-config")
             assert configProperties == [foo: "foo"]
             assert resultFile == project.file("checkstyle-reports/${sourceSet.name}.xml")
-            assert ignoreFailures == true
-            assert displayViolations == true
+            assert ignoreFailures
+            assert displayViolations
         }
     }
     
@@ -189,7 +166,7 @@
         task.configFile == project.file("checkstyle-config")
         task.configProperties == [foo: "foo"]
         task.resultFile == project.file("checkstyle-reports/custom.xml")
-        task.ignoreFailures == true
+        task.ignoreFailures
     }
     
 }